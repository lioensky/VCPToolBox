--- conflicted
+++ resolved
@@ -1,141 +1,3 @@
-<<<<<<< HEAD
-# =================================================================
-# Stage 1: Build Stage - 用于编译和安装所有依赖
-# =================================================================
-FROM node:20-alpine AS build
-
-# 设置工作目录
-WORKDIR /usr/src/app
-
-# 更换为国内镜像源以加速
-RUN sed -i 's/dl-cdn.alpinelinux.org/mirrors.aliyun.com/g' /etc/apk/repositories
-
-# 安装所有运行时和编译时依赖
-RUN apk add --no-cache \
-  tzdata \
-  python3 \
-  py3-pip \
-  build-base \
-  gfortran \
-  musl-dev \
-  lapack-dev \
-  openblas-dev \
-  jpeg-dev \
-  zlib-dev \
-  freetype-dev \
-  python3-dev \
-  linux-headers \
-  libffi-dev \
-  openssl-dev
-
-# 在 npm install 之前设置环境变量，跳过 puppeteer 的 chromium 下载
-ARG PUPPETEER_SKIP_DOWNLOAD=true
-ENV PUPPETEER_SKIP_DOWNLOAD=${PUPPETEER_SKIP_DOWNLOAD}
-
-# 复制 Node.js 依赖定义文件并安装依赖 (包含 pm2)
-COPY package*.json ./
-# 如果遇到 npm install 速度过慢的问题，可以尝试更换下面的镜像源。
-# 国内常用镜像:
-# --registry=https://registry.npm.taobao.org (淘宝旧版)
-# --registry=https://registry.npmmirror.com (淘宝新版)
-# --registry=https://mirrors.huaweicloud.com/repository/npm/ (华为云)
-# 国际通用 (如果服务器在海外):
-# (默认，无需指定)
-RUN npm cache clean --force && npm install --registry=https://registry.npmmirror.com
-
-# 复制 Python 依赖定义文件并安装
-COPY requirements.txt ./
-RUN pip3 install --no-cache-dir --break-system-packages --target=/usr/src/app/pydeps -i https://pypi.tuna.tsinghua.edu.cn/simple -r requirements.txt
-
-# 复制所有源代码
-COPY . .
-
-# =================================================================
-# Stage 2: Production Stage - 最终的轻量运行环境
-# =================================================================
-FROM node:20-alpine
-
-# 设置工作目录
-WORKDIR /usr/src/app
-
-# 仅安装运行时的系统依赖
-# 添加 chromium 及其所需依赖，以供 UrlFetch (Puppeteer) 工具使用
-RUN sed -i 's/dl-cdn.alpinelinux.org/mirrors.aliyun.com/g' /etc/apk/repositories && \
-  apk add --no-cache \
-  chromium \
-  nss \
-  freetype \
-  harfbuzz \
-  ttf-freefont \
-  tzdata \
-  python3 \
-  openblas \
-  jpeg-dev \
-  zlib-dev \
-  freetype-dev \
-  libffi
-
-# 设置 PYTHONPATH 环境变量，让 Python 能找到我们安装的依赖
-ENV PYTHONPATH=/usr/src/app/pydeps
-ENV PUPPETEER_EXECUTABLE_PATH=/usr/bin/chromium-browser
-
-# 设置时区
-RUN ln -sf /usr/share/zoneinfo/Asia/Shanghai /etc/localtime && \
-  echo "Asia/Shanghai" > /etc/timezone
-
-# 从构建阶段复制应用代码和 node_modules
-COPY --from=build /usr/src/app/node_modules ./node_modules
-COPY --from=build /usr/src/app/package*.json ./
-COPY --from=build /usr/src/app/pydeps ./pydeps
-COPY --from=build /usr/src/app/*.js ./
-COPY --from=build /usr/src/app/Plugin ./Plugin
-COPY --from=build /usr/src/app/Agent ./Agent
-COPY --from=build /usr/src/app/routes ./routes
-COPY --from=build /usr/src/app/requirements.txt ./
-
-# 创建所有应用可能需要写入的持久化目录，以增强镜像的健壮性
-# 这样即使用户的宿主机目录不完整，容器也能正常启动。
-# 卷挂载会覆盖这些空目录。
-RUN mkdir -p /usr/src/app/VCPTimedContacts \
-             /usr/src/app/dailynote \
-             /usr/src/app/image \
-             /usr/src/app/file \
-             /usr/src/app/TVStxt \
-             /usr/src/app/VCPAsyncResults \
-             /usr/src/app/Plugin/VCPLog/log \
-             /usr/src/app/Plugin/EmojiListGenerator/generated_lists
-
-
-# --- 安全性说明：关于以 root 用户运行 ---
-#
-# 【!! 警告 !!】
-# 以下创建并切换到低权限用户 appuser 的操作已被注释掉。
-# 当前容器将以 root 用户身份运行。
-#
-# 原因: 应用需要写入通过 Docker Volume 挂载到容器内的数据目录（如日志、缓存、图片等）。
-#       当使用低权限用户(appuser)时，如果主机上的对应目录所有者是 root，会导致容器内出现 "Permission Denied" 错误。
-#
-# 风险: 以 root 身份运行容器存在安全风险。如果应用本身存在漏洞被攻击者利用，
-#       攻击者将获得容器内的最高权限，可能导致更严重的安全问题。
-#
-# 长期推荐方案:
-# 1. 重新启用下面的三行命令，构建使用 appuser 的镜像。
-# 2. 在部署应用的主机上，找到所有挂载给容器的数据目录。
-# 3. 执行 `chown -R <UID>:<GID> /path/to/host/dir` 命令，
-#    将这些目录的所有权变更为容器内 appuser 的 UID 和 GID (通常是 1000:1000 或 1001:1001)。
-#    这样，低权限用户也能安全地读写数据。
-#
-# RUN addgroup -S appuser && adduser -S appuser -G appuser
-# RUN chown -R appuser:appuser /usr/src/app
-# USER appuser
-
-
-# 暴露端口
-EXPOSE 6006
-
-# 定义容器启动命令
-CMD [ "node_modules/.bin/pm2-runtime", "start", "server.js" ]
-=======
 # =================================================================
 # Stage 1: Build Stage - 用于编译和安装所有依赖
 # =================================================================
@@ -289,8 +151,7 @@
 
 
 # 暴露端口
-EXPOSE 6005
+EXPOSE 6006
 
 # 定义容器启动命令
-CMD [ "node_modules/.bin/pm2-runtime", "start", "server.js" ]
->>>>>>> 5f3389e5
+CMD [ "node_modules/.bin/pm2-runtime", "start", "server.js" ]