<<<<<<< HEAD
// Plugin/ImageServer/image-server.js
const express = require('express');
const path = require('path');

let serverImageKeyForAuth; // Stores Image_Key from config
let pluginDebugMode = false; // To store the debug mode state for this plugin

/**
 * Registers the image server routes and middleware with the Express app.
 * @param {object} app - The Express application instance.
 * @param {object} pluginConfig - Configuration for this plugin, expecting { Image_Key: '...' }.
 * @param {string} projectBasePath - The absolute path to the project's root directory.
 */
function registerRoutes(app, pluginConfig, projectBasePath) {
    pluginDebugMode = pluginConfig && pluginConfig.DebugMode === true; // Set module-level debug mode

    if (pluginDebugMode) console.log(`[ImageServerPlugin] Registering routes for ImageServer. DebugMode is ON.`);
    else console.log(`[ImageServerPlugin] Registering routes for ImageServer. DebugMode is OFF.`); // Optional: log when off

    if (!app || typeof app.use !== 'function') {
        console.error('[ImageServerPlugin] Express app instance is required for registerRoutes.');
        return;
    }
    if (!pluginConfig || !pluginConfig.Image_Key) {
        console.error('[ImageServerPlugin] Image_Key configuration is missing for ImageServer plugin.');
        // Fallback or strict error? For now, let it proceed but log heavily.
        // It won't be secure if Image_Key is missing.
        // return; // Or throw new Error('Image_Key configuration is missing for ImageServer plugin.');
    }
    serverImageKeyForAuth = pluginConfig.Image_Key || null;

    const imageAuthMiddleware = (req, res, next) => {
        // console.log('[ImageAuthMiddleware] Triggered.'); // Redundant if other logs exist
        // console.log(`[ImageAuthMiddleware] serverImageKeyForAuth at time of auth: '${serverImageKeyForAuth}' (Type: ${typeof serverImageKeyForAuth})`); // Sensitive

        if (!serverImageKeyForAuth) {
            console.error("[ImageAuthMiddleware] Image_Key is not configured in plugin. Denying access.");
            return res.status(500).type('text/plain').send('Server Configuration Error: Image key not set for plugin.');
        }
        const pathSegmentWithKey = req.params.pathSegmentWithKey;
        if (pluginDebugMode) console.log(`[ImageAuthMiddleware] req.params.pathSegmentWithKey: '${pathSegmentWithKey}'`);

        if (pathSegmentWithKey && pathSegmentWithKey.startsWith('pw=')) {
            const requestImageKey = pathSegmentWithKey.substring(3);
            // console.log(`[ImageAuthMiddleware] Extracted requestImageKey: '${requestImageKey}' (Type: ${typeof requestImageKey})`); // Potentially sensitive if key is guessed or logged elsewhere
            
            const match = requestImageKey === serverImageKeyForAuth;
            if (pluginDebugMode) console.log(`[ImageAuthMiddleware] Key comparison result: ${match}`);

            if (match) {
                if (pluginDebugMode) console.log('[ImageAuthMiddleware] Authentication successful.');
                next();
            } else {
                if (pluginDebugMode) console.log('[ImageAuthMiddleware] Authentication failed: Invalid key.');
                return res.status(401).type('text/plain').send('Unauthorized: Invalid key for image access.');
            }
        } else {
            if (pluginDebugMode) console.log('[ImageAuthMiddleware] Authentication failed: Invalid path format (does not start with pw= or pathSegmentWithKey is missing).');
            return res.status(400).type('text/plain').send('Bad Request: Invalid image access path format.');
        }
    };
    
    // Determine the correct path to the global 'image' directory from the project root
    const globalImageDir = path.join(projectBasePath, 'image');

    app.use('/:pathSegmentWithKey/images', imageAuthMiddleware, express.static(globalImageDir)); // Reverted to 'images'
    
    const imageKeyForLog = serverImageKeyForAuth || "";
    const maskedImageKey = imageKeyForLog.length > 6
        ? imageKeyForLog.substring(0,3) + "***" + imageKeyForLog.slice(-3)
        : (imageKeyForLog.length > 1 ? imageKeyForLog[0] + "***" + imageKeyForLog.slice(-1) : (imageKeyForLog.length === 1 ? "*" : "NOT_CONFIGURED"));
    
    if (serverImageKeyForAuth) {
        console.log(`[ImageServerPlugin] Protected image service registered. Access path format: /pw=${maskedImageKey}/images/... serving from ${globalImageDir}`); // Reverted to 'images'
    } else {
        console.warn(`[ImageServerPlugin] Protected image service registered BUT Image_Key IS NOT CONFIGURED. Access will be denied.`);
    }
}

=======
// Plugin/ImageServer/image-server.js
const express = require('express');
const path = require('path');

let serverImageKeyForAuth; // Stores Image_Key from config
let serverFileKeyForAuth; // Stores File_Key from config
let pluginDebugMode = false; // To store the debug mode state for this plugin

/**
 * Creates an authentication middleware.
 * @param {() => string} getKey - A function that returns the correct key for authentication.
 * @param {string} serviceType - A string like 'Image' or 'File' for logging.
 * @returns {function} Express middleware.
 */
function createAuthMiddleware(getKey, serviceType) {
    return (req, res, next) => {
        const correctKey = getKey();
        if (!correctKey) {
            console.error(`[${serviceType}AuthMiddleware] ${serviceType} Key is not configured in plugin. Denying access.`);
            return res.status(500).type('text/plain').send(`Server Configuration Error: ${serviceType} key not set for plugin.`);
        }

        const pathSegmentWithKey = req.params.pathSegmentWithKey;
        if (pluginDebugMode) console.log(`[${serviceType}AuthMiddleware] req.params.pathSegmentWithKey: '${pathSegmentWithKey}'`);

        if (pathSegmentWithKey && pathSegmentWithKey.startsWith('pw=')) {
            const requestKey = pathSegmentWithKey.substring(3);
            
            const match = requestKey === correctKey;
            if (pluginDebugMode) console.log(`[${serviceType}AuthMiddleware] Key comparison result: ${match}`);

            if (match) {
                if (pluginDebugMode) console.log(`[${serviceType}AuthMiddleware] Authentication successful.`);
                next();
            } else {
                if (pluginDebugMode) console.log(`[${serviceType}AuthMiddleware] Authentication failed: Invalid key.`);
                return res.status(401).type('text/plain').send(`Unauthorized: Invalid key for ${serviceType.toLowerCase()} access.`);
            }
        } else {
            if (pluginDebugMode) console.log(`[${serviceType}AuthMiddleware] Authentication failed: Invalid path format.`);
            return res.status(400).type('text/plain').send(`Bad Request: Invalid ${serviceType.toLowerCase()} access path format.`);
        }
    };
}


/**
 * Registers the image and file server routes and middleware with the Express app.
 * @param {object} app - The Express application instance.
 * @param {object} pluginConfig - Configuration for this plugin.
 * @param {string} projectBasePath - The absolute path to the project's root directory.
 */
function registerRoutes(app, pluginConfig, projectBasePath) {
    pluginDebugMode = pluginConfig && pluginConfig.DebugMode === true;

    if (pluginDebugMode) console.log(`[ImageServerPlugin] Registering routes. DebugMode is ON.`);
    else console.log(`[ImageServerPlugin] Registering routes. DebugMode is OFF.`);

    if (!app || typeof app.use !== 'function') {
        console.error('[ImageServerPlugin] Express app instance is required.');
        return;
    }

    // Configure keys
    serverImageKeyForAuth = pluginConfig.Image_Key || null;
    serverFileKeyForAuth = pluginConfig.File_Key || null;

    if (!serverImageKeyForAuth) {
        console.error('[ImageServerPlugin] Image_Key configuration is missing.');
    }
    if (!serverFileKeyForAuth) {
        console.error('[ImageServerPlugin] File_Key configuration is missing.');
    }

    // Create middleware instances
    const imageAuthMiddleware = createAuthMiddleware(() => serverImageKeyForAuth, 'Image');
    const fileAuthMiddleware = createAuthMiddleware(() => serverFileKeyForAuth, 'File');

    // Helper for logging
    const maskKey = (key) => {
        if (!key) return "NOT_CONFIGURED";
        if (key.length > 6) return key.substring(0, 3) + "***" + key.slice(-3);
        if (key.length > 1) return key[0] + "***" + key.slice(-1);
        return "*";
    };

    // Register image service
    if (serverImageKeyForAuth) {
        const globalImageDir = path.join(projectBasePath, 'image');
        app.use('/:pathSegmentWithKey/images', imageAuthMiddleware, express.static(globalImageDir));
        console.log(`[ImageServerPlugin] Protected image service registered. Access path: /pw=${maskKey(serverImageKeyForAuth)}/images/... serving from ${globalImageDir}`);
    } else {
        console.warn(`[ImageServerPlugin] Image service NOT registered due to missing Image_Key.`);
    }

    // Register file service
    if (serverFileKeyForAuth) {
        const globalFileDir = path.join(projectBasePath, 'file'); // Assuming 'file' directory at root
        app.use('/:pathSegmentWithKey/files', fileAuthMiddleware, express.static(globalFileDir));
        console.log(`[ImageServerPlugin] Protected file service registered. Access path: /pw=${maskKey(serverFileKeyForAuth)}/files/... serving from ${globalFileDir}`);
    } else {
        console.warn(`[ImageServerPlugin] File service NOT registered due to missing File_Key.`);
    }
}

>>>>>>> 9960995e
module.exports = { registerRoutes };<|MERGE_RESOLUTION|>--- conflicted
+++ resolved
@@ -1,188 +1,106 @@
-<<<<<<< HEAD
-// Plugin/ImageServer/image-server.js
-const express = require('express');
-const path = require('path');
-
-let serverImageKeyForAuth; // Stores Image_Key from config
-let pluginDebugMode = false; // To store the debug mode state for this plugin
-
-/**
- * Registers the image server routes and middleware with the Express app.
- * @param {object} app - The Express application instance.
- * @param {object} pluginConfig - Configuration for this plugin, expecting { Image_Key: '...' }.
- * @param {string} projectBasePath - The absolute path to the project's root directory.
- */
-function registerRoutes(app, pluginConfig, projectBasePath) {
-    pluginDebugMode = pluginConfig && pluginConfig.DebugMode === true; // Set module-level debug mode
-
-    if (pluginDebugMode) console.log(`[ImageServerPlugin] Registering routes for ImageServer. DebugMode is ON.`);
-    else console.log(`[ImageServerPlugin] Registering routes for ImageServer. DebugMode is OFF.`); // Optional: log when off
-
-    if (!app || typeof app.use !== 'function') {
-        console.error('[ImageServerPlugin] Express app instance is required for registerRoutes.');
-        return;
-    }
-    if (!pluginConfig || !pluginConfig.Image_Key) {
-        console.error('[ImageServerPlugin] Image_Key configuration is missing for ImageServer plugin.');
-        // Fallback or strict error? For now, let it proceed but log heavily.
-        // It won't be secure if Image_Key is missing.
-        // return; // Or throw new Error('Image_Key configuration is missing for ImageServer plugin.');
-    }
-    serverImageKeyForAuth = pluginConfig.Image_Key || null;
-
-    const imageAuthMiddleware = (req, res, next) => {
-        // console.log('[ImageAuthMiddleware] Triggered.'); // Redundant if other logs exist
-        // console.log(`[ImageAuthMiddleware] serverImageKeyForAuth at time of auth: '${serverImageKeyForAuth}' (Type: ${typeof serverImageKeyForAuth})`); // Sensitive
-
-        if (!serverImageKeyForAuth) {
-            console.error("[ImageAuthMiddleware] Image_Key is not configured in plugin. Denying access.");
-            return res.status(500).type('text/plain').send('Server Configuration Error: Image key not set for plugin.');
-        }
-        const pathSegmentWithKey = req.params.pathSegmentWithKey;
-        if (pluginDebugMode) console.log(`[ImageAuthMiddleware] req.params.pathSegmentWithKey: '${pathSegmentWithKey}'`);
-
-        if (pathSegmentWithKey && pathSegmentWithKey.startsWith('pw=')) {
-            const requestImageKey = pathSegmentWithKey.substring(3);
-            // console.log(`[ImageAuthMiddleware] Extracted requestImageKey: '${requestImageKey}' (Type: ${typeof requestImageKey})`); // Potentially sensitive if key is guessed or logged elsewhere
-            
-            const match = requestImageKey === serverImageKeyForAuth;
-            if (pluginDebugMode) console.log(`[ImageAuthMiddleware] Key comparison result: ${match}`);
-
-            if (match) {
-                if (pluginDebugMode) console.log('[ImageAuthMiddleware] Authentication successful.');
-                next();
-            } else {
-                if (pluginDebugMode) console.log('[ImageAuthMiddleware] Authentication failed: Invalid key.');
-                return res.status(401).type('text/plain').send('Unauthorized: Invalid key for image access.');
-            }
-        } else {
-            if (pluginDebugMode) console.log('[ImageAuthMiddleware] Authentication failed: Invalid path format (does not start with pw= or pathSegmentWithKey is missing).');
-            return res.status(400).type('text/plain').send('Bad Request: Invalid image access path format.');
-        }
-    };
-    
-    // Determine the correct path to the global 'image' directory from the project root
-    const globalImageDir = path.join(projectBasePath, 'image');
-
-    app.use('/:pathSegmentWithKey/images', imageAuthMiddleware, express.static(globalImageDir)); // Reverted to 'images'
-    
-    const imageKeyForLog = serverImageKeyForAuth || "";
-    const maskedImageKey = imageKeyForLog.length > 6
-        ? imageKeyForLog.substring(0,3) + "***" + imageKeyForLog.slice(-3)
-        : (imageKeyForLog.length > 1 ? imageKeyForLog[0] + "***" + imageKeyForLog.slice(-1) : (imageKeyForLog.length === 1 ? "*" : "NOT_CONFIGURED"));
-    
-    if (serverImageKeyForAuth) {
-        console.log(`[ImageServerPlugin] Protected image service registered. Access path format: /pw=${maskedImageKey}/images/... serving from ${globalImageDir}`); // Reverted to 'images'
-    } else {
-        console.warn(`[ImageServerPlugin] Protected image service registered BUT Image_Key IS NOT CONFIGURED. Access will be denied.`);
-    }
-}
-
-=======
-// Plugin/ImageServer/image-server.js
-const express = require('express');
-const path = require('path');
-
-let serverImageKeyForAuth; // Stores Image_Key from config
-let serverFileKeyForAuth; // Stores File_Key from config
-let pluginDebugMode = false; // To store the debug mode state for this plugin
-
-/**
- * Creates an authentication middleware.
- * @param {() => string} getKey - A function that returns the correct key for authentication.
- * @param {string} serviceType - A string like 'Image' or 'File' for logging.
- * @returns {function} Express middleware.
- */
-function createAuthMiddleware(getKey, serviceType) {
-    return (req, res, next) => {
-        const correctKey = getKey();
-        if (!correctKey) {
-            console.error(`[${serviceType}AuthMiddleware] ${serviceType} Key is not configured in plugin. Denying access.`);
-            return res.status(500).type('text/plain').send(`Server Configuration Error: ${serviceType} key not set for plugin.`);
-        }
-
-        const pathSegmentWithKey = req.params.pathSegmentWithKey;
-        if (pluginDebugMode) console.log(`[${serviceType}AuthMiddleware] req.params.pathSegmentWithKey: '${pathSegmentWithKey}'`);
-
-        if (pathSegmentWithKey && pathSegmentWithKey.startsWith('pw=')) {
-            const requestKey = pathSegmentWithKey.substring(3);
-            
-            const match = requestKey === correctKey;
-            if (pluginDebugMode) console.log(`[${serviceType}AuthMiddleware] Key comparison result: ${match}`);
-
-            if (match) {
-                if (pluginDebugMode) console.log(`[${serviceType}AuthMiddleware] Authentication successful.`);
-                next();
-            } else {
-                if (pluginDebugMode) console.log(`[${serviceType}AuthMiddleware] Authentication failed: Invalid key.`);
-                return res.status(401).type('text/plain').send(`Unauthorized: Invalid key for ${serviceType.toLowerCase()} access.`);
-            }
-        } else {
-            if (pluginDebugMode) console.log(`[${serviceType}AuthMiddleware] Authentication failed: Invalid path format.`);
-            return res.status(400).type('text/plain').send(`Bad Request: Invalid ${serviceType.toLowerCase()} access path format.`);
-        }
-    };
-}
-
-
-/**
- * Registers the image and file server routes and middleware with the Express app.
- * @param {object} app - The Express application instance.
- * @param {object} pluginConfig - Configuration for this plugin.
- * @param {string} projectBasePath - The absolute path to the project's root directory.
- */
-function registerRoutes(app, pluginConfig, projectBasePath) {
-    pluginDebugMode = pluginConfig && pluginConfig.DebugMode === true;
-
-    if (pluginDebugMode) console.log(`[ImageServerPlugin] Registering routes. DebugMode is ON.`);
-    else console.log(`[ImageServerPlugin] Registering routes. DebugMode is OFF.`);
-
-    if (!app || typeof app.use !== 'function') {
-        console.error('[ImageServerPlugin] Express app instance is required.');
-        return;
-    }
-
-    // Configure keys
-    serverImageKeyForAuth = pluginConfig.Image_Key || null;
-    serverFileKeyForAuth = pluginConfig.File_Key || null;
-
-    if (!serverImageKeyForAuth) {
-        console.error('[ImageServerPlugin] Image_Key configuration is missing.');
-    }
-    if (!serverFileKeyForAuth) {
-        console.error('[ImageServerPlugin] File_Key configuration is missing.');
-    }
-
-    // Create middleware instances
-    const imageAuthMiddleware = createAuthMiddleware(() => serverImageKeyForAuth, 'Image');
-    const fileAuthMiddleware = createAuthMiddleware(() => serverFileKeyForAuth, 'File');
-
-    // Helper for logging
-    const maskKey = (key) => {
-        if (!key) return "NOT_CONFIGURED";
-        if (key.length > 6) return key.substring(0, 3) + "***" + key.slice(-3);
-        if (key.length > 1) return key[0] + "***" + key.slice(-1);
-        return "*";
-    };
-
-    // Register image service
-    if (serverImageKeyForAuth) {
-        const globalImageDir = path.join(projectBasePath, 'image');
-        app.use('/:pathSegmentWithKey/images', imageAuthMiddleware, express.static(globalImageDir));
-        console.log(`[ImageServerPlugin] Protected image service registered. Access path: /pw=${maskKey(serverImageKeyForAuth)}/images/... serving from ${globalImageDir}`);
-    } else {
-        console.warn(`[ImageServerPlugin] Image service NOT registered due to missing Image_Key.`);
-    }
-
-    // Register file service
-    if (serverFileKeyForAuth) {
-        const globalFileDir = path.join(projectBasePath, 'file'); // Assuming 'file' directory at root
-        app.use('/:pathSegmentWithKey/files', fileAuthMiddleware, express.static(globalFileDir));
-        console.log(`[ImageServerPlugin] Protected file service registered. Access path: /pw=${maskKey(serverFileKeyForAuth)}/files/... serving from ${globalFileDir}`);
-    } else {
-        console.warn(`[ImageServerPlugin] File service NOT registered due to missing File_Key.`);
-    }
-}
-
->>>>>>> 9960995e
+// Plugin/ImageServer/image-server.js
+const express = require('express');
+const path = require('path');
+
+let serverImageKeyForAuth; // Stores Image_Key from config
+let serverFileKeyForAuth; // Stores File_Key from config
+let pluginDebugMode = false; // To store the debug mode state for this plugin
+
+/**
+ * Creates an authentication middleware.
+ * @param {() => string} getKey - A function that returns the correct key for authentication.
+ * @param {string} serviceType - A string like 'Image' or 'File' for logging.
+ * @returns {function} Express middleware.
+ */
+function createAuthMiddleware(getKey, serviceType) {
+    return (req, res, next) => {
+        const correctKey = getKey();
+        if (!correctKey) {
+            console.error(`[${serviceType}AuthMiddleware] ${serviceType} Key is not configured in plugin. Denying access.`);
+            return res.status(500).type('text/plain').send(`Server Configuration Error: ${serviceType} key not set for plugin.`);
+        }
+
+        const pathSegmentWithKey = req.params.pathSegmentWithKey;
+        if (pluginDebugMode) console.log(`[${serviceType}AuthMiddleware] req.params.pathSegmentWithKey: '${pathSegmentWithKey}'`);
+
+        if (pathSegmentWithKey && pathSegmentWithKey.startsWith('pw=')) {
+            const requestKey = pathSegmentWithKey.substring(3);
+            
+            const match = requestKey === correctKey;
+            if (pluginDebugMode) console.log(`[${serviceType}AuthMiddleware] Key comparison result: ${match}`);
+
+            if (match) {
+                if (pluginDebugMode) console.log(`[${serviceType}AuthMiddleware] Authentication successful.`);
+                next();
+            } else {
+                if (pluginDebugMode) console.log(`[${serviceType}AuthMiddleware] Authentication failed: Invalid key.`);
+                return res.status(401).type('text/plain').send(`Unauthorized: Invalid key for ${serviceType.toLowerCase()} access.`);
+            }
+        } else {
+            if (pluginDebugMode) console.log(`[${serviceType}AuthMiddleware] Authentication failed: Invalid path format.`);
+            return res.status(400).type('text/plain').send(`Bad Request: Invalid ${serviceType.toLowerCase()} access path format.`);
+        }
+    };
+}
+
+
+/**
+ * Registers the image and file server routes and middleware with the Express app.
+ * @param {object} app - The Express application instance.
+ * @param {object} pluginConfig - Configuration for this plugin.
+ * @param {string} projectBasePath - The absolute path to the project's root directory.
+ */
+function registerRoutes(app, pluginConfig, projectBasePath) {
+    pluginDebugMode = pluginConfig && pluginConfig.DebugMode === true;
+
+    if (pluginDebugMode) console.log(`[ImageServerPlugin] Registering routes. DebugMode is ON.`);
+    else console.log(`[ImageServerPlugin] Registering routes. DebugMode is OFF.`);
+
+    if (!app || typeof app.use !== 'function') {
+        console.error('[ImageServerPlugin] Express app instance is required.');
+        return;
+    }
+
+    // Configure keys
+    serverImageKeyForAuth = pluginConfig.Image_Key || null;
+    serverFileKeyForAuth = pluginConfig.File_Key || null;
+
+    if (!serverImageKeyForAuth) {
+        console.error('[ImageServerPlugin] Image_Key configuration is missing.');
+    }
+    if (!serverFileKeyForAuth) {
+        console.error('[ImageServerPlugin] File_Key configuration is missing.');
+    }
+
+    // Create middleware instances
+    const imageAuthMiddleware = createAuthMiddleware(() => serverImageKeyForAuth, 'Image');
+    const fileAuthMiddleware = createAuthMiddleware(() => serverFileKeyForAuth, 'File');
+
+    // Helper for logging
+    const maskKey = (key) => {
+        if (!key) return "NOT_CONFIGURED";
+        if (key.length > 6) return key.substring(0, 3) + "***" + key.slice(-3);
+        if (key.length > 1) return key[0] + "***" + key.slice(-1);
+        return "*";
+    };
+
+    // Register image service
+    if (serverImageKeyForAuth) {
+        const globalImageDir = path.join(projectBasePath, 'image');
+        app.use('/:pathSegmentWithKey/images', imageAuthMiddleware, express.static(globalImageDir));
+        console.log(`[ImageServerPlugin] Protected image service registered. Access path: /pw=${maskKey(serverImageKeyForAuth)}/images/... serving from ${globalImageDir}`);
+    } else {
+        console.warn(`[ImageServerPlugin] Image service NOT registered due to missing Image_Key.`);
+    }
+
+    // Register file service
+    if (serverFileKeyForAuth) {
+        const globalFileDir = path.join(projectBasePath, 'file'); // Assuming 'file' directory at root
+        app.use('/:pathSegmentWithKey/files', fileAuthMiddleware, express.static(globalFileDir));
+        console.log(`[ImageServerPlugin] Protected file service registered. Access path: /pw=${maskKey(serverFileKeyForAuth)}/files/... serving from ${globalFileDir}`);
+    } else {
+        console.warn(`[ImageServerPlugin] File service NOT registered due to missing File_Key.`);
+    }
+}
+
 module.exports = { registerRoutes };